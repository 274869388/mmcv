--- conflicted
+++ resolved
@@ -134,17 +134,11 @@
     runner = _build_demo_runner('EpochBasedRunner', max_epochs=4)
     runner.meta = dict()
     out_dir = 's3://user/data'
-<<<<<<< HEAD
     with mock_package('petrel_client', 'petrel_client.client'), \
          patch.object(PetrelBackend, 'put') as mock_put, \
          patch.object(PetrelBackend, 'remove') as mock_remove, \
          patch.object(PetrelBackend, 'isfile') as mock_isfile:
         FileClient._instances = {}
-=======
-    with patch.object(PetrelBackend, 'put') as mock_put, \
-            patch.object(PetrelBackend, 'remove') as mock_remove, \
-            patch.object(PetrelBackend, 'isfile') as mock_isfile:
->>>>>>> b8d78336
         checkpointhook = CheckpointHook(
             interval=1, out_dir=out_dir, by_epoch=True, max_keep_ckpts=2)
         runner.register_hook(checkpointhook)
@@ -173,17 +167,11 @@
         'IterBasedRunner', max_iters=4, max_epochs=None)
     runner.meta = dict()
     out_dir = 's3://user/data'
-<<<<<<< HEAD
     with mock_package('petrel_client', 'petrel_client.client'), \
          patch.object(PetrelBackend, 'put') as mock_put, \
          patch.object(PetrelBackend, 'remove') as mock_remove, \
          patch.object(PetrelBackend, 'isfile') as mock_isfile:
         FileClient._instances = {}
-=======
-    with patch.object(PetrelBackend, 'put') as mock_put, \
-            patch.object(PetrelBackend, 'remove') as mock_remove, \
-            patch.object(PetrelBackend, 'isfile') as mock_isfile:
->>>>>>> b8d78336
         checkpointhook = CheckpointHook(
             interval=1, out_dir=out_dir, by_epoch=False, max_keep_ckpts=2)
         runner.register_hook(checkpointhook)
